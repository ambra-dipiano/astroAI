# *******************************************************************************
# Copyright (C) 2024 Ambra Di Piano
#
# This software is distributed under the terms of the BSD-3-Clause license
#
# Authors:
# Ambra Di Piano <ambra.dipiano@inaf.it>
# *******************************************************************************

import warnings
import argparse
import pandas as pd
from tqdm import tqdm
from os import makedirs
from os.path import join, dirname
from astroai.tools.utils import load_yaml_conf, get_irf_name, select_random_irf
from astroai.tools.ganalysis import GAnalysis

with warnings.catch_warnings():
    warnings.filterwarnings('error')

def run_gammapy_pipeline(conf, dl3_file, target_name, target_dict):
    ganalysis = GAnalysis()
    ganalysis.set_conf(conf)
    ganalysis.set_eventfilename(dl3_file)
    # get reducedirf or make it if missing
    try:
        ganalysis.set_reducedirfs(conf['execute']['reducedirfdir'], seed=conf['simulation']['id'])
    except AssertionError as e:
        ganalysis.execute_dl3_dl4_reduction()
    # read dataset
    dataset = ganalysis.read_dataset()
    stats, candidate = ganalysis.run_gammapy_analysis_pipeline(dataset, target_name, target_dict)
    return stats, candidate


if __name__ == '__main__':
    parser = argparse.ArgumentParser(description='')
    parser.add_argument('-f', '--configuration', type=str, required=True, help="path to the configuration file")
    args = parser.parse_args()

    # get configuration and infodata
    conf = load_yaml_conf(args.configuration)
    infodata = pd.read_csv(join(dirname(conf['simulation']['directory']), conf['simulation']['datfile']), sep=' ', header=0).sort_values(by=['seed'])

    # write results
    makedirs(conf['execute']['outdir'], exist_ok=True)
    results = open(join(conf['execute']['outdir'], conf['execute']['outfile']), 'w+')
    results.write('seed loc_ra loc_dec counts_on counts_off excess excess_err sigma\n')

    # cicle every seed in samples
    for i in tqdm(range(conf['samples'])):
        # get seed
        seed = i + 1 + conf['start_seed']
        conf['simulation']['id'] = seed

        # get row info
        row = infodata[infodata['seed']==seed]
        dl3 = join(conf['simulation']['directory'], f'crab_{seed:05d}.fits')
        conf['simulation']['point_ra'] = row['point_ra'].values[0]
        conf['simulation']['point_dec'] = row['point_dec'].values[0]
        if '/data/cta' not in conf['simulation']['caldb_path']:
            conf['simulation']['caldb_path'] += '/data/cta'
        if conf['simulation']['irf'] == 'random':
            conf['simulation']['irf'] = select_random_irf(caldb_path=conf['simulation']['caldb_path'], prod=conf['simulation']['caldb'])
        else:
            conf['simulation']['irf'] = get_irf_name(irf=row['irf'].values[0], caldb_path=join(conf['simulation']['caldb_path'], conf['simulation']['caldb']))

        # setup coordinates
        true = {'ra': row['source_dec'].values[0], 'dec': row['source_dec'].values[0], 'rad': conf['photometry']['onoff_radius']}
        candidate_init = {'ra': None, 'dec': None, 'rad': conf['photometry']['onoff_radius']}

        # run pipeline
<<<<<<< HEAD
        stats, candidate = run_gammapy_pipeline(conf=conf, dl3_file=dl3, target_name=f"crab_{seed:05d}", target_dict=candidate)
=======
        stats, candidate = run_gammapy_pipeline(conf=conf, dl3_file=dl3, target_name=f"crab_{seed:05d}", target_dict=candidate_init)
        #print(candidate)
>>>>>>> bf654b41
        results.write(f"{seed} {candidate['ra']} {candidate['dec']} {stats['counts']} {stats['counts_off']} {stats['excess']} {stats['excess_error']} {stats['sigma']}\n")

    results.close()

<|MERGE_RESOLUTION|>--- conflicted
+++ resolved
@@ -71,12 +71,7 @@
         candidate_init = {'ra': None, 'dec': None, 'rad': conf['photometry']['onoff_radius']}
 
         # run pipeline
-<<<<<<< HEAD
         stats, candidate = run_gammapy_pipeline(conf=conf, dl3_file=dl3, target_name=f"crab_{seed:05d}", target_dict=candidate)
-=======
-        stats, candidate = run_gammapy_pipeline(conf=conf, dl3_file=dl3, target_name=f"crab_{seed:05d}", target_dict=candidate_init)
-        #print(candidate)
->>>>>>> bf654b41
         results.write(f"{seed} {candidate['ra']} {candidate['dec']} {stats['counts']} {stats['counts_off']} {stats['excess']} {stats['excess_error']} {stats['sigma']}\n")
 
     results.close()
